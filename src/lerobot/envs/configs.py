--- conflicted
+++ resolved
@@ -18,7 +18,6 @@
 
 import draccus
 
-from lerobot.configs.policies import PreTrainedConfig
 from lerobot.configs.types import FeatureType, PolicyFeature
 from lerobot.robots import RobotConfig
 from lerobot.teleoperators.config import TeleoperatorConfig
@@ -160,20 +159,8 @@
 
 
 @dataclass
-<<<<<<< HEAD
-class EmbeddingConfig:
-    """Configuration for action embedding computation."""
-    compute_embeddings: bool = True
-    embedding_dim: int = 384
-
-
-@dataclass
-class EnvTransformConfig:
-    """Configuration for environment wrappers."""
-=======
 class ObservationConfig:
     """Configuration for observation processing."""
->>>>>>> 1c4bb8be
 
     add_joint_velocity_to_observation: bool = False
     add_current_to_observation: bool = False
@@ -255,19 +242,6 @@
         }
     )
 
-<<<<<<< HEAD
-    embeddings: EmbeddingConfig = field(default_factory=EmbeddingConfig)
-    name: str = "PandaPickCube"
-    task: str | None = "PandaPickCubeKeyboard-v0"
-    use_viewer: bool = True
-    gripper_penalty: float = 0.0
-    use_gamepad: bool = True
-    state_dim: int = 18
-    action_dim: int = 4
-    fps: int = 100
-    episode_length: int = 100
-    video_record: VideoRecordConfig = field(default_factory=VideoRecordConfig)
-=======
     def __post_init__(self):
         if self.obs_type == "pixels":
             self.features["pixels/agentview_image"] = PolicyFeature(
@@ -304,7 +278,6 @@
     obs_type: str = "pixels_agent_pos"
     render_mode: str = "rgb_array"
     multitask_eval: bool = True
->>>>>>> 1c4bb8be
     features: dict[str, PolicyFeature] = field(
         default_factory=lambda: {
             "action": PolicyFeature(type=FeatureType.ACTION, shape=(4,)),
@@ -318,25 +291,6 @@
             "pixels/top": f"{OBS_IMAGE}",
         }
     )
-<<<<<<< HEAD
-    ################# args from hilserlrobotenv
-    reward_classifier_pretrained_path: str | None = None
-    robot_config: RobotConfig | None = None
-    teleop_config: TeleoperatorConfig | None = None
-    wrapper: EnvTransformConfig | None = None
-    mode: str | None = None  # Either "record", "replay", None
-    repo_id: str | None = None
-    dataset_root: str | None = None
-    num_episodes: int = 10  # only for record mode
-    episode: int = 0
-    device: str = "cuda"
-    push_to_hub: bool = True
-    pretrained_policy_name_or_path: str | None = None
-    policy: PreTrainedConfig | None = None
-    # For the reward classifier, to record more positive examples after a success
-    number_of_steps_after_success: int = 0
-    ############################
-=======
 
     def __post_init__(self):
         if self.obs_type == "pixels":
@@ -348,7 +302,6 @@
 
         else:
             raise ValueError(f"Unsupported obs_type: {self.obs_type}")
->>>>>>> 1c4bb8be
 
     @property
     def gym_kwargs(self) -> dict:
