--- conflicted
+++ resolved
@@ -159,13 +159,10 @@
         return OctoConfig(**kwargs)
     elif policy_type == "reward_classifier":
         return RewardClassifierConfig(**kwargs)
-<<<<<<< HEAD
+    elif policy_type == "groot":
+        return GrootConfig(**kwargs)
     elif policy_type == "conrft":
         return ConRFTConfig(**kwargs)
-=======
-    elif policy_type == "groot":
-        return GrootConfig(**kwargs)
->>>>>>> 46896d7c
     else:
         raise ValueError(f"Policy type '{policy_type}' is not available.")
 
