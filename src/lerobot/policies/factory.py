--- conflicted
+++ resolved
@@ -105,7 +105,6 @@
         from lerobot.policies.smolvla.modeling_smolvla import SmolVLAPolicy
 
         return SmolVLAPolicy
-<<<<<<< HEAD
     elif name == "rewind":
         from lerobot.policies.rewind.modeling_rewind import ReWiNDRewardModel
 
@@ -114,12 +113,10 @@
         from lerobot.policies.sarm.modeling_sarm import SARMRewardModel
 
         return SARMRewardModel
-=======
     elif name == "groot":
         from lerobot.policies.groot.modeling_groot import GrootPolicy
 
         return GrootPolicy
->>>>>>> 0f551df8
     else:
         raise NotImplementedError(f"Policy with name {name} is not implemented.")
 
@@ -335,7 +332,6 @@
             dataset_stats=kwargs.get("dataset_stats"),
         )
 
-<<<<<<< HEAD
     elif isinstance(policy_cfg, ReWiNDConfig):
         from lerobot.policies.rewind.processor_rewind import make_rewind_pre_post_processors
 
@@ -352,14 +348,13 @@
             config=policy_cfg,
             dataset_stats=kwargs.get("dataset_stats"),
             dataset_meta=kwargs.get("dataset_meta"),
-=======
+        )
     elif isinstance(policy_cfg, GrootConfig):
         from lerobot.policies.groot.processor_groot import make_groot_pre_post_processors
 
         processors = make_groot_pre_post_processors(
             config=policy_cfg,
             dataset_stats=kwargs.get("dataset_stats"),
->>>>>>> 0f551df8
         )
 
     else:
